--- conflicted
+++ resolved
@@ -1,10 +1,5 @@
 import json
-<<<<<<< HEAD
-import typing as tp
-from urllib.parse import urlparse
-=======
 from typing import Any, Callable, Dict, Optional, Tuple, TypeAlias, Union
->>>>>>> d631dec5
 
 from starlette.requests import Request
 from starlette.responses import Response
@@ -30,27 +25,7 @@
 
 class JSONSerializer(BaseSerializer):
     def dumps(self, response: Response, request: Request, metadata: Metadata) -> str:
-        request_data = {
-            "method": request.method,
-            "url": str(request.url),
-            "headers": dict(request.headers),
-        }
-        response_data = {
-            "status_code": response.status_code,
-            "headers": dict(response.headers),
-            "content": (
-                bytes(response.body).decode("utf-8", errors="ignore")
-                if response.body
-                else None
-            ),
-        }
-        payload = {
-            "response": response_data,
-            "request": request_data,
-            "metadata": metadata,
-        }
-
-        return json.dumps(payload)
+        raise NotImplementedError()  # fixme: bad implementation now, maybe async?
 
     def loads(self, data: Union[str, bytes]) -> StoredResponse:
         if isinstance(data, bytes):
@@ -74,6 +49,7 @@
         request_data = parsed["request"]
 
         # Create minimal scope for Request
+        from urllib.parse import urlparse
 
         parsed_url = urlparse(request_data["url"])
         scope = {
@@ -81,9 +57,7 @@
             "method": request_data["method"],
             "path": parsed_url.path,
             "query_string": parsed_url.query.encode() if parsed_url.query else b"",
-            "headers": [
-                [k.encode(), v.encode()] for k, v in request_data["headers"].items()
-            ],
+            "headers": [[k.encode(), v.encode()] for k, v in request_data["headers"]],
         }
 
         # Create empty receive function
