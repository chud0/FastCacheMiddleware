--- conflicted
+++ resolved
@@ -1,11 +1,8 @@
 """Тесты для контроллера кеширования."""
 
 import typing as tp
-<<<<<<< HEAD
-from datetime import datetime
-=======
 from datetime import UTC, datetime
->>>>>>> 8a165e39
+
 from unittest.mock import AsyncMock, MagicMock
 
 import pytest
